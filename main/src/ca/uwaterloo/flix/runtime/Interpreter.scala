package ca.uwaterloo.flix.runtime

import ca.uwaterloo.flix.language.ast.TypedAst.{Expression, Literal, Pattern, Term, Root}
import ca.uwaterloo.flix.language.ast.{Type, BinaryOperator, UnaryOperator}

import scala.annotation.tailrec
import scala.collection.mutable

// TODO: Consider an EvaluationContext
object Interpreter {

  type Env = mutable.Map[String, Value]

  // TODO: Use this exception:

  /**
    * An exception thrown to indicate an internal runtime error.
    *
    * This exception should never be thrown if the compiler and runtime is implemented correctly.
    *
    * @param message the error message.
    */
  case class InternalRuntimeError(message: String) extends RuntimeException(message)

  /*
   * Evaluates an `Expression`. Based on the type of `expr`, call either the
   * specialized `evalInt` or `evalBool`, or the general `evalGeneral`
   * evaluator.
   *
   * Assumes all input has been type-checked.
   */
  def eval(expr: Expression, root: Root, env: Env = mutable.Map.empty): Value = expr.tpe match {
    case Type.Int => Value.mkInt(evalInt(expr, root, env))
    case Type.Bool => if (evalBool(expr, root, env)) Value.True else Value.False
    case Type.Str => evalGeneral(expr, root, env)
    case Type.Var(_) | Type.Unit | Type.Tag(_, _, _) | Type.Enum(_) | Type.Tuple(_) |
         Type.Set(_) | Type.Lambda(_, _) | Type.Predicate(_) | Type.Native(_) | Type.Any =>
      evalGeneral(expr, root, env)
  }

  /*
   * Evaluates expressions of type `Type.Int`, returning an unwrapped
   * `scala.Int`. Performs casting as necessary.
   *
   * Subexpressions are evaluated by calling specialized eval whenever
   * possible. For example, subexpressions of int binary expressions must
   * themselves be int expressions, so we can call `evalInt`. On the other
   * hand, the condition of an IfThenElse expression must have type bool, so we
   * call `evalBool`. And if the expression cannot have int or bool type (for
   * example, the `exp` of Apply(exp, args, _, _), we directly call
   * `evalGeneral`.
   */
  @tailrec private def evalInt(expr: Expression, root: Root, env: Env = mutable.Map.empty): Int = expr match {
    case Expression.Lit(literal, _, _) => evalLit(literal).toInt
    case Expression.Var(ident, _, loc) => env(ident.name).toInt
    case Expression.Ref(name, _, _) => evalInt(root.constants(name).exp, root, env)
    case apply: Expression.Apply =>
      val evalArgs = new Array[Value](apply.argsAsArray.length)
      var i = 0
      while (i < evalArgs.length) {
        evalArgs(i) = eval(apply.argsAsArray(i), root, env)
        i = i + 1
      }
      evalCall(apply.exp, evalArgs, root, env).toInt
    case Expression.Unary(op, exp, _, _) => evalIntUnary(op, exp, root, env)
    case Expression.Binary(op, exp1, exp2, _, _) => evalIntBinary(op, exp1, exp2, root, env)
    case Expression.IfThenElse(exp1, exp2, exp3, tpe, _) =>
      val cond = evalBool(exp1, root, env)
      if (cond) evalInt(exp2, root, env) else evalInt(exp3, root, env)
    case Expression.Switch(rules, _, _) => evalIntSwitch(rules, root, env)
    case Expression.Let(ident, exp1, exp2, _, _) =>
      // TODO: Right now Let only supports a single binding. Does it make sense to allow a list of bindings?
      val newEnv = env + (ident.name -> eval(exp1, root, env))
      evalInt(exp2, root, newEnv)
    case m: Expression.Match =>
      val value = eval(m.exp, root, env)
      val newEnv = env.clone()
      val result = matchRule(m.rulesAsArray, value, newEnv)
      if (result != null)
        evalInt(result, root, newEnv)
      else
        throw new RuntimeException(s"Unmatched value $value.")
    case Expression.Lambda(_, _, _, _, _) | Expression.Tag(_, _, _, _, _) | Expression.Tuple(_, _, _) |
         Expression.Set(_, _, _) | Expression.Hook(_, _, _) =>
      throw new InternalRuntimeError(s"Expression $expr has type ${expr.tpe} instead of Type.Int.")
    case Expression.Error(tpe, loc) => throw new RuntimeException(s"Error at ${loc.format}.")
  }

  private def evalIntUnary(op: UnaryOperator, e: Expression, root: Root, env: Env): Int = op match {
    case UnaryOperator.Plus => +evalInt(e, root, env)
    case UnaryOperator.Minus => -evalInt(e, root, env)
    case UnaryOperator.BitwiseNegate => ~evalInt(e, root, env)
    case UnaryOperator.LogicalNot =>
      throw new InternalRuntimeError(s"Type of unary expression is not Type.Int.")
  }

  // TODO: Document semantics of modulo on negative operands
  private def evalIntBinary(op: BinaryOperator, e1: Expression, e2: Expression, root: Root, env: Env): Int = op match {
    case BinaryOperator.Plus => evalInt(e1, root, env) + evalInt(e2, root, env)
    case BinaryOperator.Minus => evalInt(e1, root, env) - evalInt(e2, root, env)
    case BinaryOperator.Times => evalInt(e1, root, env) * evalInt(e2, root, env)
    case BinaryOperator.Divide => evalInt(e1, root, env) / evalInt(e2, root, env)
    case BinaryOperator.Modulo => evalInt(e1, root, env) % evalInt(e2, root, env)
    case BinaryOperator.BitwiseAnd => evalInt(e1, root, env) & evalInt(e2, root, env)
    case BinaryOperator.BitwiseOr => evalInt(e1, root, env) | evalInt(e2, root, env)
    case BinaryOperator.BitwiseXor => evalInt(e1, root, env) ^ evalInt(e2, root, env)
    case BinaryOperator.BitwiseLeftShift => evalInt(e1, root, env) << evalInt(e2, root, env)
    case BinaryOperator.BitwiseRightShift => evalInt(e1, root, env) >> evalInt(e2, root, env)
    case BinaryOperator.Less | BinaryOperator.LessEqual | BinaryOperator.Greater | BinaryOperator.GreaterEqual |
<<<<<<< HEAD
         BinaryOperator.Equal | BinaryOperator.NotEqual | BinaryOperator.LogicalAnd | BinaryOperator.LogicalOr  =>
=======
         BinaryOperator.Equal | BinaryOperator.NotEqual | BinaryOperator.And | BinaryOperator.Or =>
>>>>>>> 304555b2
      throw new InternalRuntimeError(s"Type of binary expression is not Type.Int.")
  }

  @tailrec private def evalIntSwitch(rules: List[(Expression, Expression)], root: Root, env: Env): Int = {
    val ((test, exp) :: rest) = rules
    val cond = evalBool(test, root, env)
    if (cond) evalInt(exp, root, env) else evalIntSwitch(rest, root, env)
  }

  /*
   * Evaluates expressions of type `Type.Bool`, returning an unwrapped
   * `scala.Boolean`. Performs casting as necessary.
   *
   * Subexpressions are evaluated by calling specialized eval whenever
   * possible.
   */
  @tailrec private def evalBool(expr: Expression, root: Root, env: Env = mutable.Map.empty): Boolean = expr match {
    case Expression.Lit(literal, _, _) => evalLit(literal).toBool
    case Expression.Var(ident, _, loc) => env(ident.name).toBool
    case Expression.Ref(name, _, _) => evalBool(root.constants(name).exp, root, env)
    case apply: Expression.Apply =>
      val evalArgs = new Array[Value](apply.argsAsArray.length)
      var i = 0
      while (i < evalArgs.length) {
        evalArgs(i) = eval(apply.argsAsArray(i), root, env)
        i = i + 1
      }
      evalCall(apply.exp, evalArgs, root, env).toBool
    case Expression.Unary(op, exp, _, _) => evalBoolUnary(op, exp, root, env)
    case Expression.Binary(op, exp1, exp2, _, _) => evalBoolBinary(op, exp1, exp2, root, env)
    case Expression.IfThenElse(exp1, exp2, exp3, tpe, _) =>
      val cond = eval(exp1, root, env).toBool
      if (cond) evalBool(exp2, root, env) else evalBool(exp3, root, env)
    case Expression.Switch(rules, _, _) => evalBoolSwitch(rules, root, env)
    case Expression.Let(ident, exp1, exp2, _, _) =>
      // TODO: Right now Let only supports a single binding. Does it make sense to allow a list of bindings?
      val newEnv = env + (ident.name -> eval(exp1, root, env))
      evalBool(exp2, root, newEnv)
    case m: Expression.Match =>
      val value = eval(m.exp, root, env)
      val newEnv = env.clone()
      val result = matchRule(m.rulesAsArray, value, newEnv)
      if (result != null)
        evalBool(result, root, newEnv)
      else
        throw new RuntimeException(s"Unmatched value $value.")
    case Expression.Lambda(_, _, _, _, _) | Expression.Tag(_, _, _, _, _) | Expression.Tuple(_, _, _) |
         Expression.Set(_, _, _) | Expression.Hook(_, _, _) =>
      throw new InternalRuntimeError(s"Expression $expr has type ${expr.tpe} instead of Type.Bool.")
    case Expression.Error(tpe, loc) => throw new RuntimeException(s"Error at ${loc.format}.")
  }

  private def evalBoolUnary(op: UnaryOperator, e: Expression, root: Root, env: Env): Boolean = op match {
    case UnaryOperator.LogicalNot => !evalBool(e, root, env)
    case UnaryOperator.Plus | UnaryOperator.Minus | UnaryOperator.BitwiseNegate =>
      throw new InternalRuntimeError(s"Type of unary expression is not Type.Bool.")
  }

  private def evalBoolBinary(op: BinaryOperator, e1: Expression, e2: Expression, root: Root, env: Env): Boolean = op match {
    case BinaryOperator.Less => evalInt(e1, root, env) < evalInt(e2, root, env)
    case BinaryOperator.LessEqual => evalInt(e1, root, env) <= evalInt(e2, root, env)
    case BinaryOperator.Greater => evalInt(e1, root, env) > evalInt(e2, root, env)
    case BinaryOperator.GreaterEqual => evalInt(e1, root, env) >= evalInt(e2, root, env)
    case BinaryOperator.Equal => eval(e1, root, env) == eval(e2, root, env)
    case BinaryOperator.NotEqual => eval(e1, root, env) != eval(e2, root, env)
    case BinaryOperator.LogicalAnd => evalBool(e1, root, env) && evalBool(e2, root, env)
    case BinaryOperator.LogicalOr => evalBool(e1, root, env) || evalBool(e2, root, env)
    case BinaryOperator.Plus | BinaryOperator.Minus | BinaryOperator.Times | BinaryOperator.Divide |
         BinaryOperator.Modulo | BinaryOperator.BitwiseAnd | BinaryOperator.BitwiseOr | BinaryOperator.BitwiseXor |
         BinaryOperator.BitwiseLeftShift | BinaryOperator.BitwiseRightShift =>
      throw new InternalRuntimeError(s"Type of binary expression is not Type.Bool.")
  }

  @tailrec private def evalBoolSwitch(rules: List[(Expression, Expression)], root: Root, env: Env): Boolean = {
    val ((test, exp) :: rest) = rules
    val cond = evalBool(test, root, env)
    if (cond) evalBool(exp, root, env) else evalBoolSwitch(rest, root, env)
  }

  /*
   * A general evaluator of `Expression`s.
   *
   * Subexpressions are always evaluated by calling `eval`, which will call the
   * specialized eval whenever possible.
   */
  def evalGeneral(expr: Expression, root: Root, env: Env = mutable.Map.empty): Value = expr match {
    case Expression.Lit(literal, _, _) => evalLit(literal)
    case Expression.Var(ident, _, loc) => env(ident.name)
    case Expression.Ref(name, _, _) => eval(root.constants(name).exp, root, env)
    case Expression.Hook(hook, _, _) => Value.HookClosure(hook.inv)
    case exp: Expression.Lambda =>
      val formals = new Array[String](exp.argsAsArray.length)
      var i = 0
      while (i < formals.length) {
        formals(i) = exp.argsAsArray(i).ident.name
        i = i + 1
      }
      Value.Closure(formals, exp.body, env.clone())
    case apply: Expression.Apply =>
      val evalArgs = new Array[Value](apply.argsAsArray.length)
      var i = 0
      while (i < evalArgs.length) {
        evalArgs(i) = eval(apply.argsAsArray(i), root, env)
        i = i + 1
      }
      evalCall(apply.exp, evalArgs, root, env)
    case Expression.Unary(op, exp, _, _) => evalGeneralUnary(op, exp, root, env)
    case Expression.Binary(op, exp1, exp2, _, _) => evalGeneralBinary(op, exp1, exp2, root, env)
    case Expression.IfThenElse(exp1, exp2, exp3, tpe, _) =>
      val cond = evalBool(exp1, root, env)
      if (cond) eval(exp2, root, env) else eval(exp3, root, env)
    case Expression.Switch(rules, _, _) => evalGeneralSwitch(rules, root, env)
    case Expression.Let(ident, exp1, exp2, _, _) =>
      // TODO: Right now Let only supports a single binding. Does it make sense to allow a list of bindings?
      val newEnv = env + (ident.name -> eval(exp1, root, env))
      eval(exp2, root, newEnv)
    case m: Expression.Match =>
      val value = eval(m.exp, root, env)
      val newEnv = env.clone()
      val result = matchRule(m.rulesAsArray, value, newEnv)
      if (result != null)
        eval(result, root, newEnv)
      else
        throw new RuntimeException(s"Unmatched value $value.")
    case Expression.Tag(name, ident, exp, _, _) => Value.mkTag(name, ident.name, eval(exp, root, env))
    case exp: Expression.Tuple =>
      val elms = new Array[Value](exp.asArray.length)
      var i = 0
      while (i < elms.length) {
        elms(i) = eval(exp.asArray(i), root, env)
        i = i + 1
      }
      Value.Tuple(elms)
    case Expression.Set(elms, _, _) => Value.Set(elms.map(e => eval(e, root, env)).toSet)
    case Expression.Error(tpe, loc) => throw new RuntimeException(s"Error at ${loc.format}.")
  }

  private def evalGeneralUnary(op: UnaryOperator, e: Expression, root: Root, env: Env): Value = {
    val v = eval(e, root, env)
    op match {
      case UnaryOperator.LogicalNot => if (v.toBool) Value.False else Value.True
      case UnaryOperator.Plus => Value.mkInt(+v.toInt)
      case UnaryOperator.Minus => Value.mkInt(-v.toInt)
      case UnaryOperator.BitwiseNegate => Value.mkInt(~v.toInt)
    }
  }

  private def evalGeneralBinary(op: BinaryOperator, e1: Expression, e2: Expression, root: Root, env: Env): Value = {
    val v1 = eval(e1, root, env)
    val v2 = eval(e2, root, env)
    op match {
      case BinaryOperator.Plus => Value.mkInt(v1.toInt + v2.toInt)
      case BinaryOperator.Minus => Value.mkInt(v1.toInt - v2.toInt)
      case BinaryOperator.Times => Value.mkInt(v1.toInt * v2.toInt)
      case BinaryOperator.Divide => Value.mkInt(v1.toInt / v2.toInt)
      case BinaryOperator.Modulo => Value.mkInt(v1.toInt % v2.toInt)
      case BinaryOperator.Less => if (v1.toInt < v2.toInt) Value.True else Value.False
      case BinaryOperator.LessEqual => if (v1.toInt <= v2.toInt) Value.True else Value.False
      case BinaryOperator.Greater => if (v1.toInt > v2.toInt) Value.True else Value.False
      case BinaryOperator.GreaterEqual => if (v1.toInt >= v2.toInt) Value.True else Value.False
      case BinaryOperator.Equal => if (v1 == v2) Value.True else Value.False
      case BinaryOperator.NotEqual => if (v1 != v2) Value.True else Value.False
      case BinaryOperator.LogicalAnd => if (v1.toBool && v2.toBool) Value.True else Value.False
      case BinaryOperator.LogicalOr => if (v1.toBool || v2.toBool) Value.True else Value.False
      case BinaryOperator.BitwiseAnd => Value.mkInt(v1.toInt & v2.toInt)
      case BinaryOperator.BitwiseOr => Value.mkInt(v1.toInt | v2.toInt)
      case BinaryOperator.BitwiseXor => Value.mkInt(v1.toInt ^ v2.toInt)
      case BinaryOperator.BitwiseLeftShift => Value.mkInt(v1.toInt << v2.toInt)
      case BinaryOperator.BitwiseRightShift => Value.mkInt(v1.toInt >> v2.toInt)
    }
  }

  @tailrec private def evalGeneralSwitch(rules: List[(Expression, Expression)], root: Root, env: Env): Value = {
    val ((test, exp) :: rest) = rules
    val cond = evalBool(test, root, env)
    if (cond) eval(exp, root, env) else evalGeneralSwitch(rest, root, env)
  }

  def evalLit(lit: Literal): Value = lit match {
    case Literal.Unit(_) => Value.Unit
    case Literal.Bool(b, _) => if (b) Value.True else Value.False
    case Literal.Int(i, _) => Value.mkInt(i)
    case Literal.Str(s, _) => Value.mkStr(s)
    case Literal.Tag(name, ident, innerLit, _, _) => Value.mkTag(name, ident.name, evalLit(innerLit))
    case tpl: Literal.Tuple =>
      val lits = new Array[Value](tpl.asArray.length)
      var i = 0
      while (i < lits.length) {
        lits(i) = evalLit(tpl.asArray(i))
        i = i + 1
      }
      Value.Tuple(lits)
    case Literal.Set(elms, _, _) => Value.Set(elms.map(evalLit).toSet)
  }

  private def matchRule(rules: Array[(Pattern, Expression)], value: Value, env: Env): Expression = {
    var i = 0
    while (i < rules.length) {
      val rule = rules(i)
      if (canUnify(rule._1, value)) {
        unify(rule._1, value, env)
        return rule._2
      }
      i = i + 1
    }
    null
  }

  // Assuming `pattern` can unify with `value`, updates the given `env`.
  // Bad things will happen if `pattern` does not unify with `value`.
  private def unify(pattern: Pattern, value: Value, env: Env): Unit = pattern match {
    case Pattern.Var(ident, _, _) => env.update(ident.name, value)
    case Pattern.Tag(_, _, innerPat, _, _) => unify(innerPat, value.asInstanceOf[Value.Tag].value, env)
    case p: Pattern.Tuple =>
      val elms = value.asInstanceOf[Value.Tuple].elms
      var i = 0
      while (i < p.asArray.length) {
        unify(p.asArray(i), elms(i), env)
        i = i + 1
      }
    case Pattern.Wildcard(_, _) | Pattern.Lit(_, _, _) => Unit
  }

  // Returns `true` if `pattern` can unify with `value`. Returns `false` otherwise.
  private def canUnify(pattern: Pattern, value: Value): Boolean = pattern match {
    case Pattern.Lit(lit, _, _) => evalLit(lit) == value
    case Pattern.Tag(name, ident, innerPat, _, _) => value match {
      case v: Value.Tag if name == v.enum && ident.name == v.tag => canUnify(innerPat, v.value)
      case _ => false
    }
    case p: Pattern.Tuple => value match {
      case Value.Tuple(elms) =>
        var i = 0
        while (i < p.asArray.length) {
          val result = canUnify(p.asArray(i), elms(i))
          if (!result) return false
          i = i + 1
        }
        true
      case _ => false
    }
    case Pattern.Wildcard(_, _) | Pattern.Var(_, _, _) => true
  }

  // TODO: Need to come up with some more clean interfaces
  // TODO: Everything below here is really bad and should just be replaced at will.

  /**
    * Evaluates the given head term `t` under the given environment `env0`
    */
  def evalHeadTerm(t: Term.Head, root: Root, env: mutable.Map[String, Value]): Value = t match {
    case Term.Head.Var(x, _, _) => env(x.name)
    case Term.Head.Lit(lit, _, _) => evalLit(lit)
    case term: Term.Head.Apply =>
      val function = root.constants(term.name).exp
      val evalArgs = new Array[Value](term.argsAsArray.length)
      var i = 0
      while (i < evalArgs.length) {
        evalArgs(i) = evalHeadTerm(term.argsAsArray(i), root, env)
        i = i + 1
      }
      evalCall(function, evalArgs, root, env)
    case Term.Head.ApplyHook(hook, args, _, _) =>
      val evalArgs = args.map(a => evalHeadTerm(a, root, env))
      hook.inv(evalArgs.toArray)
  }

  def evalBodyTerm(t: Term.Body, env: Env): Value = t match {
    case Term.Body.Wildcard(_, _) => ???
    case Term.Body.Var(x, _, _) => env(x.name)
    case Term.Body.Lit(lit, _, _) => evalLit(lit)
  }

  def evalCall(function: Expression, args: Array[Value], root: Root, env: Env = mutable.Map.empty): Value =
    (evalGeneral(function, root, env): @unchecked) match {
      case Value.Closure(formals, body, closureEnv) =>
        var i = 0
        while (i < formals.length) {
          closureEnv.update(formals(i), args(i))
          i = i + 1
        }
        eval(body, root, closureEnv)
      case Value.HookClosure(inv) => inv(args)
    }

  def eval2(closure: Value.Closure, arg1: Value, arg2: Value, root: Root): Value = {
    val env = closure.env
    env.update(closure.formals(0), arg1)
    env.update(closure.formals(1), arg2)
    eval(closure.body, root, env)
  }

}<|MERGE_RESOLUTION|>--- conflicted
+++ resolved
@@ -90,7 +90,7 @@
     case UnaryOperator.Plus => +evalInt(e, root, env)
     case UnaryOperator.Minus => -evalInt(e, root, env)
     case UnaryOperator.BitwiseNegate => ~evalInt(e, root, env)
-    case UnaryOperator.LogicalNot =>
+    case UnaryOperator.Not =>
       throw new InternalRuntimeError(s"Type of unary expression is not Type.Int.")
   }
 
@@ -107,11 +107,7 @@
     case BinaryOperator.BitwiseLeftShift => evalInt(e1, root, env) << evalInt(e2, root, env)
     case BinaryOperator.BitwiseRightShift => evalInt(e1, root, env) >> evalInt(e2, root, env)
     case BinaryOperator.Less | BinaryOperator.LessEqual | BinaryOperator.Greater | BinaryOperator.GreaterEqual |
-<<<<<<< HEAD
-         BinaryOperator.Equal | BinaryOperator.NotEqual | BinaryOperator.LogicalAnd | BinaryOperator.LogicalOr  =>
-=======
          BinaryOperator.Equal | BinaryOperator.NotEqual | BinaryOperator.And | BinaryOperator.Or =>
->>>>>>> 304555b2
       throw new InternalRuntimeError(s"Type of binary expression is not Type.Int.")
   }
 
@@ -165,7 +161,7 @@
   }
 
   private def evalBoolUnary(op: UnaryOperator, e: Expression, root: Root, env: Env): Boolean = op match {
-    case UnaryOperator.LogicalNot => !evalBool(e, root, env)
+    case UnaryOperator.Not => !evalBool(e, root, env)
     case UnaryOperator.Plus | UnaryOperator.Minus | UnaryOperator.BitwiseNegate =>
       throw new InternalRuntimeError(s"Type of unary expression is not Type.Bool.")
   }
@@ -177,8 +173,8 @@
     case BinaryOperator.GreaterEqual => evalInt(e1, root, env) >= evalInt(e2, root, env)
     case BinaryOperator.Equal => eval(e1, root, env) == eval(e2, root, env)
     case BinaryOperator.NotEqual => eval(e1, root, env) != eval(e2, root, env)
-    case BinaryOperator.LogicalAnd => evalBool(e1, root, env) && evalBool(e2, root, env)
-    case BinaryOperator.LogicalOr => evalBool(e1, root, env) || evalBool(e2, root, env)
+    case BinaryOperator.And => evalBool(e1, root, env) && evalBool(e2, root, env)
+    case BinaryOperator.Or => evalBool(e1, root, env) || evalBool(e2, root, env)
     case BinaryOperator.Plus | BinaryOperator.Minus | BinaryOperator.Times | BinaryOperator.Divide |
          BinaryOperator.Modulo | BinaryOperator.BitwiseAnd | BinaryOperator.BitwiseOr | BinaryOperator.BitwiseXor |
          BinaryOperator.BitwiseLeftShift | BinaryOperator.BitwiseRightShift =>
@@ -252,7 +248,7 @@
   private def evalGeneralUnary(op: UnaryOperator, e: Expression, root: Root, env: Env): Value = {
     val v = eval(e, root, env)
     op match {
-      case UnaryOperator.LogicalNot => if (v.toBool) Value.False else Value.True
+      case UnaryOperator.Not => if (v.toBool) Value.False else Value.True
       case UnaryOperator.Plus => Value.mkInt(+v.toInt)
       case UnaryOperator.Minus => Value.mkInt(-v.toInt)
       case UnaryOperator.BitwiseNegate => Value.mkInt(~v.toInt)
@@ -274,8 +270,8 @@
       case BinaryOperator.GreaterEqual => if (v1.toInt >= v2.toInt) Value.True else Value.False
       case BinaryOperator.Equal => if (v1 == v2) Value.True else Value.False
       case BinaryOperator.NotEqual => if (v1 != v2) Value.True else Value.False
-      case BinaryOperator.LogicalAnd => if (v1.toBool && v2.toBool) Value.True else Value.False
-      case BinaryOperator.LogicalOr => if (v1.toBool || v2.toBool) Value.True else Value.False
+      case BinaryOperator.And => if (v1.toBool && v2.toBool) Value.True else Value.False
+      case BinaryOperator.Or => if (v1.toBool || v2.toBool) Value.True else Value.False
       case BinaryOperator.BitwiseAnd => Value.mkInt(v1.toInt & v2.toInt)
       case BinaryOperator.BitwiseOr => Value.mkInt(v1.toInt | v2.toInt)
       case BinaryOperator.BitwiseXor => Value.mkInt(v1.toInt ^ v2.toInt)
