--- conflicted
+++ resolved
@@ -183,42 +183,30 @@
       case Expression.Index(exp, offset, tpe, loc) =>
         Expression.Index(visitExp(exp), offset, tpe, loc)
       case Expression.Tuple(elms, tpe, loc) =>
-<<<<<<< HEAD
-        Expression.Tuple(elms.map(visit), tpe, loc)
+        Expression.Tuple(elms.map(visitExp), tpe, loc)
       case Expression.ArrayLit(elms, tpe, loc) =>
-        Expression.ArrayLit(elms.map(visit), tpe, loc)
+        Expression.ArrayLit(elms.map(visitExp), tpe, loc)
       case Expression.ArrayNew(elm, len, tpe, loc) =>
-        val e = visit(elm)
-        val ln = visit(len)
+        val e = visitExp(elm)
+        val ln = visitExp(len)
         Expression.ArrayNew(e, ln, tpe, loc)
       case Expression.ArrayLoad(base, index, tpe, loc) =>
-        val b = visit(base)
-        val i = visit(index)
+        val b = visitExp(base)
+        val i = visitExp(index)
         Expression.ArrayLoad(b, i, tpe, loc)
       case Expression.ArrayStore(base, index, elm, tpe, loc) =>
-        val b = visit(base)
-        val i = visit(index)
-        val e = visit(elm)
+        val b = visitExp(base)
+        val i = visitExp(index)
+        val e = visitExp(elm)
         Expression.ArrayStore(b, i, e, tpe, loc)
       case Expression.ArrayLength(base, tpe, loc) =>
-        val b = visit(base)
+        val b = visitExp(base)
         Expression.ArrayLength(b, tpe, loc)
       case Expression.ArraySlice(base, startIndex, endIndex, tpe, loc) =>
-        val b = visit(base)
-        val i1 = visit(startIndex)
-        val i2 = visit(endIndex)
+        val b = visitExp(base)
+        val i1 = visitExp(startIndex)
+        val i2 = visitExp(endIndex)
         Expression.ArraySlice(b, i1, i2, tpe, loc)
-=======
-        Expression.Tuple(elms.map(visitExp), tpe, loc)
-      case Expression.ArrayNew(elm, len, tpe, loc) =>
-        Expression.ArrayNew(visitExp(elm), len, tpe, loc)
-      case Expression.ArrayLit(elms, tpe, loc) =>
-        Expression.ArrayLit(elms.map(visitExp), tpe, loc)
-      case Expression.ArrayLoad(base, index, tpe, loc) =>
-        Expression.ArrayLoad(visitExp(base), visitExp(index), tpe, loc)
-      case Expression.ArrayStore(base, index, value, tpe, loc) =>
-        Expression.ArrayStore(visitExp(base), visitExp(index), visitExp(value), tpe, loc)
->>>>>>> d0cee5a1
       case Expression.Ref(exp, tpe, loc) =>
         Expression.Ref(visitExp(exp), tpe, loc)
       case Expression.Deref(exp, tpe, loc) =>
